import inspect
import os
import re
import traceback
from copy import deepcopy
from dataclasses import dataclass
from enum import Enum
from functools import partial
from typing import Union, List, Tuple

import PIL
from bs4 import BeautifulSoup
from mistune import html as markdown
from pptx.enum.text import MSO_ANCHOR, PP_ALIGN
from pptx.oxml import parse_xml
from pptx.shapes.base import BaseShape
from pptx.util import Pt
from pptx.text.text import _Run
<<<<<<< HEAD
from pptx.table import Table
from shapes import Closure, Picture, ShapeElement
from presentation import SlidePage
from utils import runs_merge, get_logger
=======
from pptagent.shapes import Closure, Picture, ShapeElement
from pptagent.presentation import SlidePage
from pptagent.utils import runs_merge, get_logger
>>>>>>> 4ac5412b

logger = get_logger(__name__)

class SlideEditError(Exception):
    """
    Exception raised when an edit operation fails.
    """
    pass


@dataclass
class HistoryMark:
    """
    Mark the execution status of the API call, comment and a line of code.
    """

    API_CALL_ERROR = "api_call_error"
    API_CALL_CORRECT = "api_call_correct"
    COMMENT_CORRECT = "comment_correct"
    COMMENT_ERROR = "comment_error"
    CODE_RUN_ERROR = "code_run_error"
    CODE_RUN_CORRECT = "code_run_correct"


class CodeExecutor:
    """
    Execute code actions and manage API call history, and providing error feedback.
    """

    def __init__(self, retry_times: int):
        """
        Initialize the CodeExecutor.

        Args:
            retry_times (int): The number of times to retry failed actions.
        """
        self.api_history = []
        self.command_history = []
        self.code_history = []
        self.retry_times = retry_times
        self.registered_functions = API_TYPES.all_funcs()
        self.function_regex = re.compile(r"^[a-z]+_[a-z_]+\(.+\)")

    @classmethod
    def get_apis_docs(
        cls,
        funcs: list[callable],
        show_doc: bool = True,
        show_return: bool = True,
        ignore_keys: list[str] = None,
    ) -> str:
        """
        Get the documentation for a list of API functions.

        Args:
            funcs (list[callable]): A list of functions to document.
            show_example (bool): Whether to show examples in the documentation.

        Returns:
            str: The formatted API documentation.
        """
        if ignore_keys is None:
            ignore_keys = set(("slide", "self"))
        api_doc = []
        for func in funcs:
            sig = inspect.signature(func)
            params = []
            for name, param in sig.parameters.items():
                if name in ignore_keys:
                    continue
                param_str = name
                if param.annotation != inspect.Parameter.empty:
                    param_str += f": {param.annotation.__name__}"
                if param.default != inspect.Parameter.empty:
                    param_str += f" = {repr(param.default)}"
                params.append(param_str)
            signature = f"def {func.__name__}({', '.join(params)})"
            if show_return and sig.return_annotation != inspect.Parameter.empty:
                signature += f" -> {sig.return_annotation.__name__}"
            if show_doc and inspect.getdoc(func) is not None:
                doc = "\t" + inspect.getdoc(func)
            else:
                doc = ""
            signature += f"\n{doc}"
            api_doc.append(signature)
        return "\n".join(api_doc)

    def execute_actions(
        self, actions: str, edit_slide: SlidePage, found_code: bool = False
    ) -> Union[tuple[str, str], None]:
        """
        Execute a series of actions on a slide.

        Args:
            actions (str): The actions to execute.
            edit_slide (SlidePage): The slide to edit.
            found_code (bool): Whether code was found in the actions.

        Returns:
            tuple: The API lines and traceback if an error occurs.
            None: If no error occurs.
        """
        api_calls = actions.strip().split("\n")
        self.api_history.append(
            [HistoryMark.API_CALL_ERROR, edit_slide.slide_idx, actions]
        )
        for line_idx, line in enumerate(api_calls):
            try:
                if line_idx == len(api_calls) - 1 and not found_code:
                    raise SlideEditError(
                        "No code block found in the output, please output the api calls without any prefix."
                    )
                if line.startswith("def"):
                    raise SlideEditError("The function definition were not allowed.")
                if line.startswith("#"):
                    if len(self.command_history) != 0:
                        self.command_history[-1][0] = HistoryMark.COMMENT_CORRECT
                    self.command_history.append([HistoryMark.COMMENT_ERROR, line, None])
                    continue
                if not self.function_regex.match(line):
                    continue
                found_code = True
                func = line.split("(")[0]
                if func not in self.registered_functions:
                    raise SlideEditError(f"The function {func} is not defined.")
                # only one of clone and del can be used in a row
                if func.startswith("clone") or func.startswith("del"):
                    tag = func.split("_")[0]
                    if (
                        self.command_history[-1][-1] == None
                        or self.command_history[-1][-1] == tag
                    ):
                        self.command_history[-1][-1] = tag
                    else:
                        raise SlideEditError(
                            "Invalid command: Both 'clone_paragraph' and 'del_paragraph'/'del_image' are used within a single command. "
                            "Each command must only perform one of these operations based on the quantity_change."
                        )
                self.code_history.append([HistoryMark.CODE_RUN_ERROR, line, None])
                partial_func = partial(self.registered_functions[func], edit_slide)
                eval(line, {}, {func: partial_func})
                self.code_history[-1][0] = HistoryMark.CODE_RUN_CORRECT
            except Exception as e:
                if isinstance(e, SlideEditError):
                    logger.info(f"Encountered SlideEditError: {e}")
                else:
                    logger.warning(f"Encountered unknown error: {e}")

                trace_msg = traceback.format_exc()
                if len(self.code_history) != 0:
                    self.code_history[-1][-1] = trace_msg
                api_lines = (
                    "\n".join(api_calls[: line_idx - 1])
                    + f"\n--> Error Line: {line}\n"
                    + "\n".join(api_calls[line_idx + 1 :])
                )
                return api_lines, trace_msg
        if len(self.command_history) != 0:
            self.command_history[-1][0] = HistoryMark.COMMENT_CORRECT
        self.api_history[-1][0] = HistoryMark.API_CALL_CORRECT

    def __add__(self, other):
        self.api_history.extend(other.api_history)
        self.command_history.extend(other.command_history)
        self.code_history.extend(other.code_history)
        return self


# supporting functions
def element_index(slide: SlidePage, element_id: int) -> ShapeElement:
    """
    Find the an element in a slide.

    Args:
        slide (SlidePage): The slide
        element_id (int): The ID of the element.

    Returns:
        ShapeElement: The shape corresponding to the element ID.

    Raises:
        SlideEditError: If the element is not found.
    """
    for shape in slide:
        if shape.shape_idx == element_id:
            return shape
    raise SlideEditError(f"Cannot find element {element_id}, is it deleted or not exist?")


@dataclass
class TextBlock:
    text: str
    bold: bool = False
    italic: bool = False
    code: bool = False
    strikethrough: bool = False
    href: str = None

    def build_run(self, run: _Run):
        if self.bold:
            run.font.bold = True
        if self.italic:
            run.font.italic = True
        if self.code:
            run.font.name = "Consolas"
        if self.strikethrough:
            run.font.strikethrough = True
        if self.href is not None:
            run.hyperlink.address = self.href

        run.text = self.text


MARKDOWN_STYLES = {
    "strong": "bold",
    "em": "italic",
    "code": "code",
    "del": "strikethrough",
}


def process_element(element, styles=None) -> list[TextBlock]:
    if styles is None:
        styles = {}

    result = []

    if isinstance(element, str):
        result.append(TextBlock(element, **styles))
    else:
        if element.name == "a":
            new_styles = styles.copy()
            for child in element.children:
                blocks = process_element(child, new_styles)
                for block in blocks:
                    block.href = element.get("href")
                result.extend(blocks)
        elif MARKDOWN_STYLES.get(element.name):
            new_styles = styles.copy()
            new_styles[MARKDOWN_STYLES[element.name]] = True
            for child in element.children:
                result.extend(process_element(child, new_styles))
        else:
            for child in element.children:
                result.extend(process_element(child, styles))

    return result


def replace_para(paragraph_id: int, new_text: str, shape: BaseShape):
    """
    Replace the text of a paragraph in a shape.
    """
    para = shape.text_frame.paragraphs[paragraph_id]
    html = markdown(new_text)  # 添加 'extra' 扩展以支持更多格式
    soup = BeautifulSoup(html, "html.parser")
    blocks = process_element(soup)

    empty_run = runs_merge(para)
    empty_run.text = ""
    for _ in range(len(blocks) - 1):
        empty_run._r.addnext(parse_xml(empty_run._r.xml))
    for block, run in zip(blocks, para.runs):
        block.build_run(run)
<<<<<<< HEAD
=======

>>>>>>> 4ac5412b


def clone_para(paragraph_id: int, shape: BaseShape):
    """
    Clone a paragraph in a shape.
    """
    para = shape.text_frame.paragraphs[paragraph_id]
    shape.text_frame.paragraphs[-1]._element.addnext(parse_xml(para._element.xml))


def del_para(paragraph_id: int, shape: BaseShape):
    """
    Delete a paragraph from a shape.
    """
    para = shape.text_frame.paragraphs[paragraph_id]
    para._element.getparent().remove(para._element)

def fill_data(table_data: List[List[int]], shape: BaseShape):
    rows = len(table_data)
    cols = len(table_data[0])
    for i in range(rows):
        for j in range(cols):
            shape.table.cell(i, j).text = table_data[i][j]
            
def merge_cell(merge_area: List[int], shape: BaseShape):
    min_row, min_col, max_row, max_col = merge_area
    shape.table.cell(min_row, min_col).merge(shape.table.cell(max_row, max_col))

# api functions
def del_paragraph(slide: SlidePage, div_id: int, paragraph_id: int):
    """
    Delete a paragraph from a slide.

    Args:
        slide (SlidePage): The slide containing the paragraph.
        div_id (int): The ID of the division containing the paragraph.
        paragraph_id (int): The ID of the paragraph to delete.

    Raises:
        SlideEditError: If the paragraph is not found.
    """
    shape = element_index(slide, div_id)
    assert (
        shape.text_frame.is_textframe
    ), "The element does not have a text frame, please check the element id and type of element."
    for para in shape.text_frame.paragraphs:
        if para.idx == paragraph_id:
            shape.text_frame.paragraphs.remove(para)
            shape._closures["delete"].append(
                Closure(partial(del_para, para.real_idx), para.real_idx)
            )
            return
    else:
        raise SlideEditError(
            f"Cannot find the paragraph {paragraph_id} of the element {div_id},"
            "may refer to a non-existed paragraph or you haven't cloned enough paragraphs beforehand."
        )


def del_image(slide: SlidePage, figure_id: int):
    """
    Delete an image from a slide.

    Args:
        slide (SlidePage): The slide containing the image.
        figure_id (int): The ID of the image to delete.
    """
    shape = element_index(slide, figure_id)
    assert isinstance(shape, Picture), "The element is not a Picture."
    slide.shapes.remove(shape)


def replace_paragraph(slide: SlidePage, div_id: int, paragraph_id: int, text: str):
    """
    Replace the text of a paragraph in a slide.

    Args:
        slide (SlidePage): The slide containing the paragraph.
        div_id (int): The ID of the division containing the paragraph.
        paragraph_id (int): The ID of the paragraph to replace.
        text (str): The new text to replace with.

    Raises:
        SlideEditError: If the paragraph is not found.
    """
    shape = element_index(slide, div_id)
    assert (
        shape.text_frame.is_textframe
    ), "The element does not have a text frame, please check the element id and type of element."
    for para in shape.text_frame.paragraphs:
        if para.idx == paragraph_id:
            para.text = text
            shape._closures["replace"].append(
                Closure(
                    partial(replace_para, para.real_idx, text),
                    para.real_idx,
                )
            )
            return
    else:
        raise SlideEditError(
            f"Cannot find the paragraph {paragraph_id} of the element {div_id},"
            "Please: "
            "1. check if you refer to a non-existed paragraph."
            "2. check if you already deleted it."
        )


def replace_image(slide: SlidePage, img_id: int, image_path: str):
    """
    Replace an image in a slide.

    Args:
        slide (SlidePage): The slide containing the image.
        img_id (int): The ID of the image to replace.
        image_path (str): The path to the new image.

    Raises:
        SlideEditError: If the image path does not exist.
    """
    if not os.path.exists(image_path):
        raise SlideEditError(
            f"The image {image_path} does not exist, consider use del_image if image_path in the given command is faked"
        )
    shape = element_index(slide, img_id)
    assert isinstance(shape, Picture), "The element is not a Picture."
    img_size = PIL.Image.open(image_path).size
    r = min(shape.width / img_size[0], shape.height / img_size[1])
    new_width = int(img_size[0] * r)
    new_height = int(img_size[1] * r)
    shape.width = Pt(new_width)
    shape.height = Pt(new_height)
    shape.img_path = image_path


def clone_paragraph(slide: SlidePage, div_id: int, paragraph_id: int):
    """
    Clone a paragraph in a slide.

    Args:
        slide (SlidePage): The slide containing the paragraph.
        div_id (int): The ID of the division containing the paragraph.
        paragraph_id (int): The ID of the paragraph to clone.

    Raises:
        SlideEditError: If the paragraph is not found.

    Mention: the cloned paragraph will have a paragraph_id one greater than the current maximum in the parent element.
    """
    shape = element_index(slide, div_id)
    assert (
        shape.text_frame.is_textframe
    ), "The element does not have a text frame, please check the element id and type of element."
    max_idx = max([para.idx for para in shape.text_frame.paragraphs])
    for para in shape.text_frame.paragraphs:
        if para.idx != paragraph_id:
            continue
        shape.text_frame.paragraphs.append(deepcopy(para))
        shape.text_frame.paragraphs[-1].idx = max_idx + 1
        shape.text_frame.paragraphs[-1].real_idx = len(shape.text_frame.paragraphs) - 1
        shape._closures["clone"].append(
            Closure(
                partial(clone_para, para.real_idx),
                para.real_idx,
            )
        )
        return
    raise SlideEditError(
        f"Cannot find the paragraph {paragraph_id} of the element {div_id}, may refer to a non-existed paragraph."
    )
    
def replace_image_with_table(slide, shape_idx, table_data):
    shape = element_index(slide, shape_idx)
    assert isinstance(shape, Picture), "The element is not a Picture."
    print(shape)
    
    if not table_data or not all(isinstance(row, list) for row in table_data):
        raise SlideEditError("Invalid table data")
    rows, cols = len(table_data), len(table_data[0])
    if rows == 0 or not all(len(row) == cols for row in table_data):
        raise SlideEditError("Table data is empty or rows have inconsistent lengths")
    
    shape._closures['replace'].append(
        Closure(partial(fill_data, table_data), table_data)
        )
    shape.col = cols
    shape.row = rows
    return 

def merge_cells(slide, shape_idx, merge_cells):
    shape = element_index(slide, shape_idx)

    if not merge_cells or not all(isinstance(cell, tuple) and len(cell) == 2 for cell in merge_cells):
        raise SlideEditError("Invalid merge_cells format, expected list of (row, col) tuples")

    min_row = min(cell[0] for cell in merge_cells)
    max_row = max(cell[0] for cell in merge_cells)
    min_col = min(cell[1] for cell in merge_cells)
    max_col = max(cell[1] for cell in merge_cells)
    merge_area = [min_row, min_col, max_row, max_col]
    
    shape._closures['merge'].append(
        Closure(partial(merge_cell, merge_area), merge_area)
    )
    
    return 

class API_TYPES(Enum):
    Agent = [
        replace_image,
        del_image,
        clone_paragraph,
        replace_paragraph,
        del_paragraph,
    ]

    @classmethod
    def all_funcs(cls) -> dict[str, callable]:
        funcs = {}
        for attr in dir(cls):
            if attr.startswith("__"):
                continue
            funcs |= {func.__name__: func for func in getattr(cls, attr).value}
        return funcs<|MERGE_RESOLUTION|>--- conflicted
+++ resolved
@@ -16,16 +16,10 @@
 from pptx.shapes.base import BaseShape
 from pptx.util import Pt
 from pptx.text.text import _Run
-<<<<<<< HEAD
 from pptx.table import Table
-from shapes import Closure, Picture, ShapeElement
-from presentation import SlidePage
-from utils import runs_merge, get_logger
-=======
 from pptagent.shapes import Closure, Picture, ShapeElement
 from pptagent.presentation import SlidePage
 from pptagent.utils import runs_merge, get_logger
->>>>>>> 4ac5412b
 
 logger = get_logger(__name__)
 
@@ -290,10 +284,6 @@
         empty_run._r.addnext(parse_xml(empty_run._r.xml))
     for block, run in zip(blocks, para.runs):
         block.build_run(run)
-<<<<<<< HEAD
-=======
-
->>>>>>> 4ac5412b
 
 
 def clone_para(paragraph_id: int, shape: BaseShape):
